--- conflicted
+++ resolved
@@ -92,13 +92,8 @@
             )
         elif status_code == 500:
             raise InternalServerException(
-<<<<<<< HEAD
                 message="The server encountered an unexpected condition \
-                which prevented it from fulfilling the request"
-=======
-                "The server encountered an unexpected condition \
                 which prevented it from fulfilling the request."
->>>>>>> ca437b25
             )
         else:
             raise BaseErrorHandler(
